#!/usr/bin/env python
# -*- coding: utf-8 -*-
"""
.. include:: ../doc/description.txt

.. currentmodule:: jobmanager.jobmanager

Scheduling across different processes/machines is implemented in the
core modules :mod:`jobmanager.jobmanager`, :mod:`jobmanager.servers`,
and :mod:`jobmanager.clients`.

.. autosummary:: 
    JobManager_Client
    JobManager_Server

.. figure::  ../doc/artwork/server_client_communication.png
   :align:   center


Progress classes are implemented in the :mod:`jobmanager.progress`
submodule. Intuitive access to progress bars is facilitated with
decorators (:mod:`jobmanager.decorators`).


Fork `jobmanager on GitHib <https://github.com/cimatosa/jobmanager/>`_.

"""

import warnings

from .jm_version import __version__

from .jobmanager import *

from . import clients
from . import decorators
from . import servers
<<<<<<< HEAD
from . import ode_wrapper


=======
from . import ode_wrapper
>>>>>>> 139d5355
<|MERGE_RESOLUTION|>--- conflicted
+++ resolved
@@ -35,10 +35,4 @@
 from . import clients
 from . import decorators
 from . import servers
-<<<<<<< HEAD
-from . import ode_wrapper
-
-
-=======
-from . import ode_wrapper
->>>>>>> 139d5355
+from . import ode_wrapper