#!/usr/bin/env python
# -*- coding: utf-8 -*-
"""jobmanager module

Richard Hartmann 2014


This module provides an easy way to implement distributed computing
based on the python class SyncManager for remote communication
and the python module multiprocessing for local parallelism.

class SIG_handler_Loop

The class Loop provides as mechanism to spawn a process repeating to 
call a certain function as well as a StatusBar class for the terminal.

class StatusBar

The class JobManager_Server will provide a server process handling the
following tasks:
    - providing a list (queue) of arguments to be processed by client processes 
    (see put_arg and args_from_list)
    - handling the results of the calculations done by the client processes
    (see process_new_result)
    - when finished (all provided arguments have been processed and returned its result)
    process the obtained results (see process_final_result)
    
The class JobManager_Client
  
"""
from __future__ import division, print_function

import copy
import functools
import inspect
import multiprocessing as mp
from multiprocessing.managers import BaseManager
import numpy as np
import os
import pickle
import signal
import socket
import sys
import time
import traceback

# This is a list of all python objects that will be imported upon
# initialization during module import (see __init__.py)
__all__ = ["JobManager_Client",
           "JobManager_Local",
           "JobManager_Server",
           "hashDict",
           "hashableCopyOfNumpyArray",
           "getDateForFileName"
          ]
           

# Magic conversion from 3 to 2
if sys.version_info[0] == 2:
    # Python 2
    import Queue as queue
    class getfullargspec(object):
        "A quick and dirty replacement for getfullargspec for Python 2"
        def __init__(self, f):
            self.args, self.varargs, self.varkw, self.defaults = \
                inspect.getargspec(f)
            self.annotations = getattr(f, '__annotations__', {})
    inspect.getfullargspec = getfullargspec
else:
    # Python 3
    import queue

sys.path.append(os.path.dirname(__file__))
import progress

class FatalConnectionResetError(ConnectionError):
    pass
    

class JobManager_Client(object):
    """
    Calls the functions self.func with arguments fetched from the job_q.
    You should subclass this class and overwrite func to handle your own
    function.
    
    The job_q is provided by the SyncManager who connects to a 
    SyncManager setup by the JobManager_Server. 
    
    Spawns nproc subprocesses (__worker_func) to process arguments. 
    Each subprocess gets an argument from the job_q, processes it 
    and puts the result to the result_q.
    
    If the job_q is empty, terminate the subprocess.
    
    In case of any failure detected within the try except clause
    the argument, which just failed to process, the error and the
    hostname are put to the fail_q so the JobManager_Server can take
    care of that.
    
    After that the traceback is written to a file with name 
    traceback_args_<args>_err_<err>_<YYYY>_<MM>_<DD>_<hh>_<mm>_<ss>_<PID>.trb.
    
    Then the process will terminate.
    """
    
    def __init__(self, 
                  server, 
                  authkey, 
                  port=42524, 
                  nproc=0,
                  njobs=0,
                  nice=19, 
                  no_warnings=False, 
                  verbose=1,
                  show_statusbar_for_jobs=True,
                  show_counter_only=False,
                  interval=0.3):
        """
        server [string] - ip address or hostname where the JobManager_Server is running
        
        authkey [string] - authentication key used by the SyncManager. 
        Server and Client must have the same authkey.
        
        port [int] - network port to use
        
        nproc [integer] - number of subprocesses to start
            
            positive integer: number of processes to spawn
            
            zero: number of spawned processes == number cpu cores
            
            negative integer: number of spawned processes == number cpu cores - |nproc|
        
        njobs [integer] - total number of jobs to run per process
        
            negative integer or zero: run until there are no more jobs
            
            positive integer: run only njobs number of jobs per nproc
                              The total number of jobs this client will
                              run is njobs*nproc.
        
        nice [integer] - niceness of the subprocesses
        
        no_warnings [bool] - call warnings.filterwarnings("ignore") -> all warnings are ignored
        
        verbose [int] - 0: quiet, 1: status only, 2: debug messages
        """
        
        self.show_statusbar_for_jobs = show_statusbar_for_jobs
        self.show_counter_only = show_counter_only
        self.interval = interval
        self.verbose = verbose
        
        self._pid = os.getpid()
        self._identifier = progress.get_identifier(name=self.__class__.__name__, pid=self._pid) 
        if self.verbose > 1:
            print("{}: init".format(self._identifier))
       
        if no_warnings:
            import warnings
            warnings.filterwarnings("ignore")
            if self.verbose > 1:
                print("{}: ignore all warnings".format(self._identifier))

        self.server = server
        if isinstance(authkey, bytearray):
            self.authkey = authkey
        else: 
            self.authkey = bytearray(authkey, encoding='utf8')
        self.port = port
        self.nice = nice
        if nproc > 0:
            self.nproc = nproc
        else:
            self.nproc = mp.cpu_count() + nproc
            if self.nproc <= 0:
                raise RuntimeError("Invalid Number of Processes\ncan not spawn {} processes (cores found: {}, cores NOT to use: {} = -nproc)".format(self.nproc, mp.cpu_count(), abs(nproc)))
        # internally, njobs must be negative for infinite jobs
        if njobs == 0:
            njobs -= 1
        self.njobs = njobs
        
        self.procs = []
        
        self.manager_objects = None  # will be set via connect()
        self.connect()               # get shared objects from server
        
        self.pbc = None
        
    def connect(self):
        if self.manager_objects is None:
            self.manager_objects = self.get_manager_objects()
        else:
            if self.verbose > 0:
                print("{}: already connected (at least shared object are available)".format(self._identifier))

    @property
    def connected(self):
        return self.manager_objects is not None
    
    def _dump_result_to_local_storage(self, res):
        pass
       
    def get_manager_objects(self):
        return JobManager_Client._get_manager_objects(self.server, 
                                                      self.port, 
                                                      self.authkey, 
                                                      self._identifier,
                                                      self.verbose)
#     @staticmethod
#     def _get_sync_manager_data(manager):        
       
    @staticmethod
    def _get_manager_objects(server, port, authkey, identifier, verbose = 0):
        """
            connects to the server and get registered shared objects such as
            job_q, result_q, fail_q
            
            const_arg will be deep copied from the manager and therefore live
            as non shared object in local memory
        """
        class ServerQueueManager(BaseManager):
            pass
        
        ServerQueueManager.register('get_job_q')
        ServerQueueManager.register('get_result_q')
        ServerQueueManager.register('get_fail_q')
        ServerQueueManager.register('get_const_arg')
    
        manager = ServerQueueManager(address=(server, port), authkey=authkey)
            
        try:
            manager.connect()
        except:
            if verbose > 0:
                print("{}: connecting to {}:{} authkey '{}' FAILED!".format(identifier, server, port, authkey.decode('utf8')))    
                
                err, val, trb = sys.exc_info()
                print("caught exception {}: {}".format(err.__name__, val))
                
                if err == ConnectionRefusedError:
                    print("make sure the server is up!")
            
            if verbose > 1:
                traceback.print_exception(err, val, trb)
            return None
        else:
            if verbose > 1:    
                print("{}: connecting to {}:{} authkey '{}' SUCCEEDED!".format(identifier, server, port, authkey.decode('utf8')))
            
        
        job_q = manager.get_job_q()
        if verbose > 1:
            print("{}: found job_q with {} jobs".format(identifier, job_q.qsize()))
            
        result_q = manager.get_result_q()
        fail_q = manager.get_fail_q()
        # deep copy const_arg from manager -> non shared object in local memory
        const_arg = copy.deepcopy(manager.get_const_arg())

            
        return job_q, result_q, fail_q, const_arg, manager
        
    @staticmethod
    def func(arg, const_arg):
        """
        function to be called by the worker processes
        
        arg - provided by the job_q of the JobManager_Server
        
        const_arg - tuple of constant arguments also provided by the JobManager_Server
        
        to give status information to the Client class, use the variables
        (c, m) as additional parameters. c and m will be 
        multiprocessing.sharedctypes.Synchronized objects with an underlying
        unsigned int. so set c.value to the current status of the operation
        ans m.value to the final status. So at the end of the operation c.value should
        be m.value.
        
        NOTE: This is just some dummy implementation to be used for test reasons only!
        Subclass and overwrite this function to implement your own function.  
        """
        time.sleep(0.1)
        return os.getpid()
    
    @staticmethod
<<<<<<< HEAD
    def _handle_unexpected_queue_error(verbose, identifier):
        print("{}: unexpected fatal Error, I guess the server went down, can't do anything, terminate now!".format(identifier))
        if verbose > 0:
=======
    def _handle_unexpected_queue_error(e, verbose, identifier):
        if verbose > 0:
            print("{}: unexpected Error {}, I guess the server went down, can't do anything, terminate now!".format(e, identifier))
>>>>>>> 1eef7e9b
            traceback.print_exc()

    @staticmethod
    def __worker_func(func, nice, verbose, server, port, authkey, i, manager_objects, c, m, reset_pbc, njobs):
        """
        the wrapper spawned nproc trimes calling and handling self.func
        """
        identifier = progress.get_identifier(name='worker{}'.format(i+1))
        Signal_to_sys_exit(signals=[signal.SIGTERM])
        Signal_to_SIG_IGN(signals=[signal.SIGINT])

        job_q, result_q, fail_q, const_arg, manager = manager_objects 
        
        n = os.nice(0)
        try:
            n = os.nice(nice - n)
        except PermissionError:
            if verbose > 0:
                print("{}: changing niceness not permitted! run with niceness {}".format(identifier, n))

        if verbose > 1:
            print("{}: now alive, niceness {}".format(identifier, n))
        cnt = 0
        time_queue = 0.
        time_calc = 0.
        
        tg_1 = tg_0 = tp_1 = tp_0 = tf_1 = tf_0 = 0
        
        # check for func definition without status members count, max_count
        #args_of_func = inspect.getfullargspec(func).args
        #if len(args_of_func) == 2:
        count_args = getCountKwargs(func)
        if count_args is None:
            if verbose > 1:
                print("{}: found function without status information".format(identifier))
            m.value = 0  # setting max_count to -1 will hide the progress bar 
            _func = lambda arg, const_arg, c, m : func(arg, const_arg)
        elif count_args != ["c", "m"]:
            if verbose > 1:
                print("{}: found counter keyword arguments: {}".format(identifier, count_args))
            # Allow other arguments, such as ["jmc", "jmm"] as defined
            # in `validCountKwargs`.
            # Here we translate to "c" and "m".
            def _func(arg, const_arg, c, m):
                arg[count_args[0]] = c
                arg[count_args[1]] = m
        else:
            if verbose > 1:
                print("{}: found standard keyword arguments: [c, m]".format(identifier))
            _func = func
            
        
        
        # supposed to catch SystemExit, which will shut the client down quietly 
        try:
            
            # the main loop, exit loop when: 
            #    a) job_q is empty
            #    b) SystemExit is caught
            #    c) any queue operation (get, put) fails for what ever reason
            #    d) njobs becomes zero
            while njobs != 0:
                njobs -= 1

                # try to get an item from the job_q                
                try:
                    tg_0 = time.time()
                    arg = job_q.get(block = True, timeout = 0.1)
                    tg_1 = time.time()
                    time_queue += (tg_1-tg_0)
                 
                # regular case, just stop working when empty job_q was found
                except queue.Empty:
                    if verbose > 1:
                        print("{}: finds empty job queue, processed {} jobs".format(identifier, cnt))
                    break
                # handle SystemExit in outer try ... except
                except SystemExit as e:
                    raise e
                # job_q.get failed -> server down?             
                except Exception as e: 
                    JobManager_Client._handle_unexpected_queue_error(e, verbose, identifier)
                    break
                
                # try to process the retrieved argument
                try:
                    tf_0 = time.time()
                    res = _func(arg, const_arg, c, m)
                    tf_1 = time.time()
                    time_calc += (tf_1-tf_0)
                # handle SystemExit in outer try ... except
                except SystemExit as e:
                    raise e
                # something went wrong while doing the actual calculation
                # - write traceback to file
                # - try to inform the server of the failure
                except:
                    err, val, trb = sys.exc_info()
                    if verbose > 0:
                        print("{}: caught exception '{}'".format(identifier, err.__name__))
                    
                    if verbose > 1:
                        traceback.print_exc()
                
                    # write traceback to file
                    hostname = socket.gethostname()
                    fname = 'traceback_err_{}_{}.trb'.format(err.__name__, getDateForFileName(includePID=True))
                        
                    if verbose > 0:
                        print("        write exception to file {} ... ".format(fname), end='')
                        sys.stdout.flush()
                    with open(fname, 'w') as f:
                        traceback.print_exception(etype=err, value=val, tb=trb, file=f)
                    if verbose > 0:
                        print("done")
                        print("        continue processing next argument.")
                        
                    # try to inform the server of the failure
                    if verbose > 1:
                        print("{}: try to send send failed arg to fail_q ...".format(identifier), end='')
                        sys.stdout.flush()
                    try:
                        fail_q.put((arg, err.__name__, hostname), timeout=10)
                    # handle SystemExit in outer try ... except                        
                    except SystemExit as e:
                        if verbose > 1:
                            print(" FAILED!")
                        raise e
                    # fail_q.put failed -> server down?             
                    except:
                        if verbose > 1:
                            print(" FAILED!")
                        JobManager_Client._handle_unexpected_queue_error(verbose, identifier)
                        break
                    else:
                        if verbose > 1:
                            print(" done!")
                            
                # processing the retrieved arguments succeeded
                # - try to send the result back to the server                        
                else:
<<<<<<< HEAD
                    success = False
                    wait = 1
                    max_try = 10
                    i_try = 0
                    err_msg = ""
                    while not success:
                        try:
                            if i_try > max_try:
                                # this will be caught by the general Exception handler below
                                raise FatalConnectionResetError("tried {} time to _connect the result_q to the server\n".format(max_try)+
                                                                "but always caught 'ConnectionResetError' with message\n"+
                                                                err_msg)
                            tp_0 = time.time()
                            result_q.put((arg, res))
                            tp_1 = time.time()
                            time_queue += (tp_1-tp_0)
                            success = True
                        # dont know why 'ConnectionResetError: [Errno 104] Connection reset by peer' 
                        # occurred, but this might be a work around
                        # try to reconnect and put again, try couple times
                        # wait some time in between    
                        except ConnectionResetError as e:
                            if self.vebose > 0:
                                print("{}: ConnectionResetError ({}) wait {}s and try to reconnect".format(identifier,
                                                                                                           e.args[0],
                                                                                                           wait))
                            err_msg += "{}\n".format(e.args)
                            time.sleep(wait)
                            result_q._connect()
                            wait *= 2
                            i_try += 1
                            
                        # handle SystemExit in outer try ... except
                        except SystemExit as e:
                            raise e
                        
                        except Exception as e:
                            JobManager_Client._handle_unexpected_queue_error(verbose, identifier)
                            break
=======
                    try:
                        tp_0 = time.time()
                        result_q.put((arg, res))
                        tp_1 = time.time()
                    # handle SystemExit in outer try ... except
                    except SystemExit as e:
                        raise e
                    # job_q.get failed -> server down?             
                    except Exception as e:
                        JobManager_Client._handle_unexpected_queue_error(e, verbose, identifier)
                        break
>>>>>>> 1eef7e9b
                    
                cnt += 1
                reset_pbc()
             
        # considered as normal exit caused by some user interaction, SIGINT, SIGTERM
        # note SIGINT, SIGTERM -> SystemExit is achieved by overwriting the
        # default signal handlers
        except SystemExit:
            if verbose > 0:
                print("{}: SystemExit, quit processing, reinsert current argument".format(identifier))

            if verbose > 1:
                print("{}: try to put arg back to job_q ...".format(identifier), end='')
                sys.stdout.flush()
            try:
                job_q.put(arg, timeout=10)
            # handle SystemExit in outer try ... except                        
            except SystemExit as e:
                if verbose > 1:
                    print(" FAILED!")
                raise e
            # fail_q.put failed -> server down?             
            except:
                if verbose > 1:
                    print(" FAILED!")
                JobManager_Client._handle_unexpected_queue_error(verbose, identifier)
            else:
                if verbose > 1:
                    print(" done!")
                
        if verbose > 0:
            try:
                print("{}: pure calculation time: {}".format(identifier, progress.humanize_time(time_calc) ))
                print("{}: calculation:{:.2%} communication:{:.2%}".format(identifier, time_calc/(time_calc+time_queue), time_queue/(time_calc+time_queue)))
            except:
                pass
        if verbose > 1:
<<<<<<< HEAD
            print("{}: JobManager_Client.__worker_func at end (PID {})".format(identifier, os.getpid()))            
=======
            print("{}: JobManager_Client.__worker_func at end (PID {})".format(identifier, os.getpid()))
            
>>>>>>> 1eef7e9b

    def start(self):
        """
        starts a number of nproc subprocess to work on the job_q
        
        SIGTERM and SIGINT are managed to terminate all subprocesses
        
        retruns when all subprocesses have terminated
        """
        
        if not self.connected:
            raise ConnectionError("Can not start Client with no connection to server (shared objetcs are not available)")
        
        if self.verbose > 1:
            print("{}: start {} processes to work on the remote queue".format(self._identifier, self.nproc))
            
        c = []
        for i in range(self.nproc):
            c.append(progress.UnsignedIntValue())
        
        m_progress = []
        for i in range(self.nproc):
            m_progress.append(progress.UnsignedIntValue(0))
            
        m_set_by_function = []
        for i in range(self.nproc):
            m_set_by_function.append(progress.UnsignedIntValue(0))
            
        if not self.show_counter_only:
            m_set_by_function = m_progress
            
        if (self.show_statusbar_for_jobs) and (self.verbose > 0):
            Progress = progress.ProgressBarCounter
        else:
            Progress = progress.ProgressSilentDummy
            
        prepend = []
        l = len(str(self.nproc))
        for i in range(self.nproc):
            prepend.append("w{0:0{1}}:".format(i+1, l))
            
        with Progress(count     = c, 
                      max_count = m_progress, 
                      interval  = self.interval,
                      prepend   = prepend, 
                      verbose   = self.verbose,
                      sigint    = 'ign',
                      sigterm   = 'ign' ) as self.pbc :
            self.pbc.start()
            self.pbc.p
            for i in range(self.nproc):
                reset_pbc = lambda: self.pbc.reset(i)
                p = mp.Process(target=self.__worker_func, args=(self.func, 
                                                                self.nice, 
                                                                self.verbose, 
                                                                self.server, 
                                                                self.port,
                                                                self.authkey,
                                                                i,
                                                                self.manager_objects,
                                                                c[i],
                                                                m_set_by_function[i],
                                                                reset_pbc,
                                                                self.njobs))
                self.procs.append(p)
                p.start()
                time.sleep(0.3)
<<<<<<< HEAD

            time.sleep(self.interval/2)
=======
            
>>>>>>> 1eef7e9b
            exit_handler = Signal_to_terminate_process_list(identifier      = self._identifier,
                                                            process_list    = self.procs,
                                                            identifier_list = [progress.get_identifier(name = "worker{}".format(i+1),
                                                                                                       pid  = p.pid,
                                                                                                       bold = True) for i, p in enumerate(self.procs)],
                                                            signals         = [signal.SIGTERM],                                                            
                                                            verbose         = self.verbose,
                                                            timeout         = 2)
            
            interrupt_handler = Signal_handler_for_Jobmanager_client(client_object = self,
                                                                     exit_handler=exit_handler,
                                                                     signals=[signal.SIGINT],
                                                                     verbose=self.verbose)
        
            for p in self.procs:
                if self.verbose > 2:
                    print("{}: join {} PID {}".format(self._identifier, p, p.pid))
                while p.is_alive():
                    if self.verbose > 2:
                        print("{}: still alive {} PID {}".format(self._identifier, p, p.pid))
                    p.join(timeout=1)

                if self.verbose > 2:
                    print("{}: process {} PID {} was joined".format(self._identifier, p, p.pid))
                    
                    
            if self.verbose > 2:
                print("{}: still in progressBar context".format(self._identifier))                    
                                        
        if self.verbose > 2:
            print("{}: progressBar context has been left".format(self._identifier))


class JobManager_Server(object):
    """general usage:
    
        - init the JobManager_Server, start SyncManager server process
        
        - pass the arguments to be processed to the JobManager_Server
        (put_arg, args_from_list)
        
        - start the JobManager_Server (start), which means to wait for incoming 
        results and to process them. Afterwards process all obtained data.
        
    The default behavior of handling each incoming new result is to simply
    add the pair (arg, result) to the final_result list.
    
    When finished the default final processing is to dump the
    final_result list to fname_for_final_result_dump
    
    To change this behavior you may subclass the JobManager_Server
    and implement
        - an extended __init__ to change the type of the final_result attribute
        - process_new_result
        - process_final_result(self)
        
    In case of any exceptions the JobManager_Server will call process_final_result
    and dump the unprocessed job_q as a list to fname_for_job_q_dump.
    
    Also the signal SIGTERM is caught. In such a case it will raise SystemExit exception
    will will then be handle in the try except clause.
    
    SystemExit and KeyboardInterrupt exceptions are not considered as failure. They are
    rather methods to shut down the Server gracefully. Therefore in such cases no
    traceback will be printed.
    
    All other exceptions are probably due to some failure in function. A traceback
    it printed to stderr.
        
    notes:
        - when the JobManager_Server gets killed (SIGKILL) and the SyncManager still
        lives, the port used will occupied. considere sudo natstat -pna | grep 42524 to
        find the process still using the port
        
        - also the SyncManager ignores SIGTERM and SIGINT signals so you have to send
        a SIGKILL.  
    """
    def __init__(self, 
                  authkey,
                  const_arg=None, 
                  port=42524, 
                  verbose=1, 
                  msg_interval=1,
                  fname_dump='auto',
                  speed_calc_cycles=50):
        """
        authkey [string] - authentication key used by the SyncManager. 
        Server and Client must have the same authkey.
        
        const_arg [dict] - some constant keyword arguments additionally passed to the
        worker function (see JobManager_Client).
        
        port [int] - network port to use
        
        verbose [int] - 0: quiet, 1: status only, 2: debug messages
        
        msg_interval [int] - number of second for the status bar to update
        
        fname_for_final_result_dump [string/None] - sets the file name used to dump the the
        final_result. (None: do not dump, 'auto' choose filename 
        'YYYY_MM_DD_hh_mm_ss_final_result.dump')
        
        fname_for_args_dump [string/None] - sets the file name used to dump the list
        of unprocessed arguments, if there are any. (None: do not dump at all, 
        'auto' choose filename 'YYYY_MM_DD_hh_mm_ss_args.dump')
        
        fname_for_fail_dump [string/None] - sets the file name used to dump the list 
        of not successfully processed arguments, if there are any. 
        (None: do not dump, 'auto' choose filename 'YYYY_MM_DD_hh_mm_ss_fail.dump')
        
        This init actually starts the SyncManager as a new process. As a next step
        the job_q has to be filled, see put_arg().
        """

        self.verbose = verbose        
        self._pid = os.getpid()
        self._pid_start = None
        self._identifier = progress.get_identifier(name=self.__class__.__name__, pid=self._pid)
        if self.verbose > 1:
            print("{}: I'm the JobManager_Server main process".format(self._identifier))
        
        self.__wait_before_stop = 2
        
        self.port = port

        if isinstance(authkey, bytearray):
            self.authkey = authkey
        else: 
            self.authkey = bytearray(authkey, encoding='utf8')
            
      
        self.const_arg = const_arg
        
        
        self.fname_dump = fname_dump        
        self.msg_interval = msg_interval
        self.speed_calc_cycles = speed_calc_cycles

        # to do some redundant checking, might be removed
        # the args_set holds all arguments to be processed
        # in contrast to the job_q, an argument will only be removed
        # from the set if it was caught by the result_q
        # so iff all results have been processed successfully,
        # the args_set will be empty
        self.args_set = set()
        
        # thread safe integer values  
        self._numresults = mp.Value('i', 0)  # count the successfully processed jobs
        self._numjobs = mp.Value('i', 0)     # overall number of jobs
        
        # final result as list, other types can be achieved by subclassing 
        self.final_result = []
        
        # NOTE: it only works using multiprocessing.Queue()
        # the Queue class from the module queue does NOT work  
        self.job_q = myQueue()    # queue holding args to process
        self.result_q = myQueue() # queue holding returned results
        self.fail_q = myQueue()   # queue holding args where processing failed
        self.manager = None
        self.hostname = socket.gethostname()
        
    def __stop_SyncManager(self):
        if self.manager == None:
            return
        
        manager_proc = self.manager._process
        manager_identifier = progress.get_identifier(name='SyncManager')
        
        # stop SyncManager
        self.manager.shutdown()
        
        progress.check_process_termination(proc=manager_proc, 
                                  identifier=manager_identifier, 
                                  timeout=2, 
                                  verbose=self.verbose, 
                                  auto_kill_on_last_resort=True)

    def __check_bind(self):
        s = socket.socket(socket.AF_INET, socket.SOCK_STREAM)
        try:
            s.bind((self.hostname, self.port))
        except:
            print("{}: test bind to {}:{} failed".format(progress.ESC_RED + self._identifier, self.hostname, self.port))
            raise
        s.close()
                
    def __start_SyncManager(self):
        self.__check_bind()
        
        class JobQueueManager(BaseManager):
            pass

        # make job_q, result_q, fail_q, const_arg available via network
        JobQueueManager.register('get_job_q', callable=lambda: self.job_q)
        JobQueueManager.register('get_result_q', callable=lambda: self.result_q)
        JobQueueManager.register('get_fail_q', callable=lambda: self.fail_q)
        JobQueueManager.register('get_const_arg', callable=lambda: self.const_arg)
    
        address=('', self.port)   #ip='' means local
        authkey=self.authkey
    
        self.manager = JobQueueManager(address, authkey)
            
        # start manager with non default signal handling given by
        # the additional init function setup_SIG_handler_manager

        try:
            self.manager.start(setup_SIG_handler_manager)
        except EOFError as e:
            print("{}: can not start {} on {}:{}".format(progress.ESC_RED + self._identifier, self.__class__.__name__, self.hostname, self.port))
            print("{}: this is usually the case when the port used is not available!".format(progress.ESC_RED + self._identifier))
            
            manager_proc = self.manager._process
            manager_identifier = progress.get_identifier(name='SyncManager')
            progress.check_process_termination(proc=manager_proc, 
                                               identifier=manager_identifier, 
                                               timeout=0.3, 
                                               verbose=self.verbose, 
                                               auto_kill_on_last_resort=True)
            
            self.manager = None
            return False
        
        if self.verbose > 1:
            print("{}: started on {}:{} with authkey '{}'".format(progress.get_identifier('SyncManager', self.manager._process.pid), 
                                                                  self.hostname, 
                                                                  self.port,  
                                                                  authkey))
        return True
    
    def __restart_SyncManager(self):
        self.__stop_SyncManager()
        if not self.__start_SyncManager():
            raise RuntimeError("could not start server")
        
    def __enter__(self):
        return self
        
    def __exit__(self, err, val, trb):
        # KeyboardInterrupt via SIGINT will be mapped to SystemExit  
        # SystemExit is considered non erroneous
        if (err is None) or (err == SystemExit):
            if self.verbose > 0:
                print("{}: normal shutdown".format(self._identifier))
            # bring everything down, dump status to file 
            self.shutdown()
            # no exception traceback will be printed
            return True
        else:
            if self.verbose > 0:
                print("{}: shutdown due to exception '{}'".format(progress.ESC_RED + self._identifier, err.__name__))
            # bring everything down, dump status to file 
            self.shutdown()
            # causes exception traceback to be printed
            return False
             
    @property    
    def numjobs(self):
        return self._numjobs.value
    @numjobs.setter
    def numjobs(self, numjobs):
        self._numjobs.value = numjobs
        
    @property    
    def numresults(self):
        return self._numresults.value
    @numresults.setter
    def numresults(self, numresults):
        self._numresults.value = numresults

    def shutdown(self):
        """"stop all spawned processes and clean up
        
        - call process_final_result to handle all collected result
        - if job_q is not empty dump remaining job_q
        """
        # will only be False when _shutdown was started in subprocess
        
        # do user defined final processing
        self.process_final_result()
        if self.verbose > 1:
            print("{}: process_final_result done!".format(self._identifier))
        
        # print(self.fname_dump)
        if self.fname_dump is not None:
            if self.fname_dump == 'auto':
                fname = "{}_{}.dump".format(self.authkey.decode('utf8'), getDateForFileName(includePID=False))
            else:
                fname = self.fname_dump

            if self.verbose > 0:
                print("{}: dump current state to '{}'".format(self._identifier, fname))    
            with open(fname, 'wb') as f:
                self.__dump(f)

            if self.verbose > 1:
                print("{}:dump state done!".format(self._identifier))

        else:
            if self.verbose > 0:
                print("{}: fname_dump == None, ignore dumping current state!".format(self._identifier))
        
        # start also makes sure that it was not started as subprocess
        # so at default behavior this assertion will allays be True
        assert self._pid == os.getpid()
        
        self.show_statistics()
        
        self.__stop_SyncManager()
        if self.verbose > 1:
            print("{}: SyncManager stop done!".format(self._identifier))
        
        
        print("{}: JobManager_Server was successfully shut down".format(self._identifier))
        
    def show_statistics(self):
        if self.verbose > 0:
            all_jobs = self.numjobs
            succeeded = self.numresults
            failed = self.fail_q.qsize()
            all_processed = succeeded + failed
            
            id  = self._identifier + ": "
            stripped_id = progress.remove_ESC_SEQ_from_string(self._identifier)
            l = len(stripped_id)
            id2 = ' '*l + "| " 
            
            print("{}total number of jobs  : {}".format(id, all_jobs))
            print("{}  processed   : {}".format(id2, all_processed))
            print("{}    succeeded : {}".format(id2, succeeded))
            print("{}    failed    : {}".format(id2, failed))
            
            all_not_processed = all_jobs - all_processed
            not_queried = self.job_q.qsize()
            queried_but_not_processed = all_not_processed - not_queried  
            
            print("{}  not processed     : {}".format(id2, all_not_processed))
            print("{}    queried         : {}".format(id2, queried_but_not_processed))
            print("{}    not queried yet : {}".format(id2, not_queried))
            print("{}len(args_set) : {}".format(id2, len(self.args_set)))
            if (all_not_processed + failed) != len(self.args_set):
                raise RuntimeWarning("'all_not_processed != len(self.args_set)' something is inconsistent!")
            

    @staticmethod
    def static_load(f):
        data = {}
        data['numjobs'] = pickle.load(f)
#         print(data['numjobs'])
        
        data['numresults'] = pickle.load(f)
#         print(data['numresults'])
        
        data['final_result'] = pickle.load(f)
        
        data['args_set'] = pickle.load(f)
#         print(len(data['args_set']))
        
        fail_list = pickle.load(f)
        data['fail_set'] = {fail_item[0] for fail_item in fail_list}
        
        data['fail_q'] = myQueue()
        data['job_q'] = myQueue()
        
        for fail_item in fail_list:
            data['fail_q'].put_nowait(fail_item)
        for arg in (data['args_set'] - data['fail_set']):
            data['job_q'].put_nowait(arg)

        return data

    def __load(self, f):
        data = JobManager_Server.static_load(f)
        for key in ['numjobs', 'numresults', 'final_result',
                    'args_set', 'fail_q','job_q']:
            self.__setattr__(key, data[key])
        
    def __dump(self, f):
        pickle.dump(self.numjobs, f, protocol=pickle.HIGHEST_PROTOCOL)
        pickle.dump(self.numresults, f, protocol=pickle.HIGHEST_PROTOCOL)
        pickle.dump(self.final_result, f, protocol=pickle.HIGHEST_PROTOCOL)
        pickle.dump(self.args_set, f, protocol=pickle.HIGHEST_PROTOCOL)
        fail_list = []
        try:
            while True:
                fail_list.append(self.fail_q.get_nowait())
        except queue.Empty:
            pass
        pickle.dump(fail_list, f, protocol=pickle.HIGHEST_PROTOCOL)
        
#         print('numjobs', self.numjobs)
#         print('numresults', self.numresults)
#         print('final_result', self.final_result)
#         print('args_set', self.args_set)
#         print('fail_list', fail_list)
        
    def read_old_state(self, fname_dump=None):
        
        if fname_dump == None:
            fname_dump = self.fname_dump
        if fname_dump == 'auto':
            raise RuntimeError("fname_dump must not be 'auto' when reading old state")
        
        if not os.path.isfile(fname_dump):
            raise RuntimeError("file '{}' to read old state from not found".format(fname_dump))

        if self.verbose > 0:
            print("{}: load state from file '{}'".format(self._identifier, fname_dump))
        
        with open(fname_dump, 'rb') as f:
            self.__load(f)
        
        self.show_statistics()
            
    def put_arg(self, a):
        """add argument a to the job_q
        """
        if (not hasattr(a, '__hash__')) or (a.__hash__ == None):
            # try to add hashability
            if isinstance(a, dict):
                a = hashDict(a)
            elif isinstance(a, np.ndarray):
                a = hashableCopyOfNumpyArray(a)
            else:
                raise AttributeError("'{}' is not hashable".format(type(a)))
        
        self.args_set.add(copy.copy(a))
        self.job_q.put(copy.copy(a))
        
        with self._numjobs.get_lock():
            self._numjobs.value += 1
        
    def args_from_list(self, args):
        """serialize a list of arguments to the job_q
        """
        for a in args:
            self.put_arg(a)

    def process_new_result(self, arg, result):
        """Will be called when the result_q has data available.      
        result is the computed result to the argument arg.
        
        Should be overwritten by subclassing!
        """
        self.final_result.append((arg, result))
    
    def process_final_result(self):
        """to implement user defined final processing"""
        pass

    def start(self):
        """
        starts to loop over incoming results
        
        When finished, or on exception call stop() afterwards to shut down gracefully.
        """
        
        if not self.__start_SyncManager():
            raise RuntimeError("could not start server")
        
        if self._pid != os.getpid():
            raise RuntimeError("do not run JobManager_Server.start() in a subprocess")

        if (self.numjobs - self.numresults) != len(self.args_set):
            if self.verbose > 1:
                print("numjobs: {}".format(self.numjobs))
                print("numresults: {}".format(self.numresults))
                print("len(self.args_set): {}".format(len(self.args_set)))
                
            raise RuntimeError("inconsistency detected! (self.numjobs - self.numresults) != len(self.args_set)! use JobManager_Server.put_arg to put arguments to the job_q")
        
        if self.numjobs == 0:
            print("{}: WARNING no jobs to process! use JobManager_Server.put_arg to put arguments to the job_q".format(self._identifier))
            return
        else:
<<<<<<< HEAD
            print("{}: started (host:{} authkey:{} port:{} jobs:{})".format(self._identifier, self.hostname, self.authkey.decode(), self.port, self.numjobs))
=======
            print("{}: start with {} jobs in queue".format(self._identifier, self.numjobs))
        print("{}: host:{}, port:{}, authkey:{}".format(self._identifier, self.hostname, self.port, self.authkey))
>>>>>>> 1eef7e9b
        
        Signal_to_sys_exit(signals=[signal.SIGTERM, signal.SIGINT], verbose = self.verbose)
        pid = os.getpid()
        
        if self.verbose > 1:
            print("{}: start processing incoming results".format(self._identifier))
        
        if self.verbose > 0:
            Progress = progress.ProgressBar
        else:
            Progress = progress.ProgressSilentDummy
  
        with Progress(count = self._numresults,
                       max_count = self._numjobs, 
                       interval = self.msg_interval,
                       speed_calc_cycles=self.speed_calc_cycles,
                       verbose = self.verbose,
                       sigint='ign',
                       sigterm='ign') as stat:

            stat.start()
        
            while (len(self.args_set) - self.fail_q.qsize()) > 0:
                try:
                    arg, result = self.result_q.get(timeout=1)
                    self.args_set.remove(arg)
                    self.numresults = self.numjobs - len(self.args_set)
                    self.process_new_result(arg, result)
                except queue.Empty:
                    pass
        
        if self.verbose > 1:
            print("{}: wait {}s before trigger clean up".format(self._identifier, self.__wait_before_stop))
        time.sleep(self.__wait_before_stop)
        

class JobManager_Local(JobManager_Server):
    def __init__(self,
                  client_class,
                  authkey='local_jobmanager',
                  nproc=-1,
                  delay=1,
                  const_arg=None, 
                  port=42524, 
                  verbose=1,
                  verbose_client=0, 
                  show_statusbar_for_jobs=False,
                  show_counter_only=False,
                  niceness_clients=19,
                  msg_interval=1,
                  fname_dump='auto',
                  speed_calc_cycles=50):
        
        super(JobManager_Local, self).__init__(authkey=authkey,
                         const_arg=const_arg, 
                         port=port, 
                         verbose=verbose, 
                         msg_interval=msg_interval,
                         fname_dump=fname_dump,
                         speed_calc_cycles=speed_calc_cycles)
        
        self.client_class = client_class
        self.port = port
        self.nproc = nproc
        self.delay = delay
        self.verbose_client=verbose_client
        self.show_statusbar_for_jobs = show_statusbar_for_jobs
        self.show_counter_only = show_counter_only
        self.niceness_clients = niceness_clients

    @staticmethod 
    def _start_client(authkey,
                        port, 
                        client_class,
                        nproc=0, 
                        nice=19, 
                        delay=1, 
                        verbose=0, 
                        show_statusbar_for_jobs=False,
                        show_counter_only=False):        # ignore signal, because any signal bringing the server down
        # will cause an error in the client server communication
        # therefore the clients will also quit 
        Signal_to_SIG_IGN(verbose=verbose)
        time.sleep(delay)
        client = client_class(server='localhost',
                              authkey=authkey,
                              port=port,
                              nproc=nproc, 
                              nice=nice,
                              verbose=verbose,
                              show_statusbar_for_jobs=show_statusbar_for_jobs,
                              show_counter_only=show_counter_only)
        
        client.start()
        
        
    def start(self):
        p_client = mp.Process(target=JobManager_Local._start_client,
                              args=(self.authkey,
                                    self.port, 
                                    self.client_class, 
                                    self.nproc,
                                    self.niceness_clients, 
                                    self.delay,
                                    self.verbose_client,
                                    self.show_statusbar_for_jobs,
                                    self.show_counter_only))
        p_client.start()
        super(JobManager_Local, self).start()
        
        progress.check_process_termination(p_client, 
                                           identifier='local_client',
                                           timeout=2,
                                           verbose=self.verbose_client)


class Signal_handler_for_Jobmanager_client(object):
    def __init__(self, client_object, exit_handler, signals=[signal.SIGINT], verbose=0):
        self.client_object = client_object
        self.exit_handler = exit_handler
        self.verbose = verbose
        for s in signals:
            signal.signal(s, self._handler)
            
    def _handler(self, sig, frame):
        if self.verbose > 0:
            print("{}: received signal {}".format(self.client_object._identifier, progress.signal_dict[sig]))
        
        if self.client_object.pbc is not None:
            self.client_object.pbc.pause()
        
        try:
            r = input(progress.ESC_BOLD + progress.ESC_LIGHT_RED+"<q> - quit, <i> - server info: " + progress.ESC_NO_CHAR_ATTR)
        except:
            r = 'q'

        if r == 'i':
            self._show_server_info()
        elif r == 'q':
            print('{}: terminate worker functions'.format(self.client_object._identifier))
            self.exit_handler._handler(sig, frame)
            print('{}: call sys.exit -> raise SystemExit'.format(self.client_object._identifier))
            sys.exit('exit due to user')
        else:
            print("input '{}' ignored".format(r))
        
        if self.client_object.pbc is not None:
            self.client_object.pbc.resume()
        
    def _show_server_info(self):
        self.client_object.server
        self.client_object.authkey
        print("{}: connected to {} using authkey {}".format(self.client_object._identifier,
                                                            self.client_object.server,
                                                            self.client_object.authkey))   


class Signal_to_SIG_IGN(object):
    def __init__(self, signals=[signal.SIGINT, signal.SIGTERM], verbose=0):
        self.verbose = verbose
        for s in signals:
            signal.signal(s, self._handler)
    
    def _handler(self, sig, frame):
        if self.verbose > 0:
            print("PID {}: received signal {} -> will be ignored".format(os.getpid(), progress.signal_dict[sig]))


class Signal_to_sys_exit(object):
    def __init__(self, signals=[signal.SIGINT, signal.SIGTERM], verbose=0):
        self.verbose = verbose
        for s in signals:
            signal.signal(s, self._handler)
    def _handler(self, signal, frame):
        if self.verbose > 0:
            print("PID {}: received signal {} -> call sys.exit -> raise SystemExit".format(os.getpid(), progress.signal_dict[signal]))
        sys.exit('exit due to signal {}'.format(progress.signal_dict[signal]))
        
 
class Signal_to_terminate_process_list(object):
    """
    SIGINT and SIGTERM will call terminate for process given in process_list
    """
    def __init__(self, identifier, process_list, identifier_list, signals = [signal.SIGINT, signal.SIGTERM], verbose=0, timeout=2):
        self.identifier = identifier
        self.process_list = process_list
        self.identifier_list = identifier_list
        self.verbose = verbose
        self.timeout = timeout
        
        for s in signals:
            signal.signal(s, self._handler)
            
    def _handler(self, signal, frame):
        if self.verbose > 0:
            print(": received sig {} -> terminate all given subprocesses".format(self.identifier, progress.signal_dict[signal]))
        for i, p in enumerate(self.process_list):
            p.terminate()
            progress.check_process_termination(proc       = p, 
                                               identifier = self.identifier_list[i], 
                                               timeout    = self.timeout,
                                               verbose    = self.verbose,
                                               auto_kill_on_last_resort=False)


class hashDict(dict):
    def __hash__(self):
        try:
            return hash(tuple(sorted(self.items())))
        except:
            for i in self.items():
                try:
                    hash(i)
                except Exception as e:
                    print("item '{}' of dict is not hashable".format(i))
                    raise e
                    
    
class hashableCopyOfNumpyArray(np.ndarray):
    def __new__(self, other):
        return np.ndarray.__new__(self, shape=other.shape, dtype=other.dtype)

    def __init__(self, other):
        self[:] = other[:]
    
    def __hash__(self):
        return hash(self.shape + tuple(self.flat))

    def __eq__(self, other):
        return np.all(np.equal(self, other))


def copyQueueToList(q):
    res_list = []
    res_q = myQueue()
    
    try:
        while True:
            res_list.append(q.get_nowait())
            res_q.put(res_list[-1])
    except queue.Empty:
        pass

    return res_q, res_list


def getCountKwargs(func):
    """ Returns a list ["count kwarg", "count_max kwarg"] for a
    given function. Valid combinations are defined in 
    `jobmanager.jobmanager.validCountKwargs`.
    
    Returns None if no keyword arguments are found.
    """
    # Get all arguments of the function
    if hasattr(func, "__code__"):
        func_args = func.__code__.co_varnames[:func.__code__.co_argcount]
        for pair in validCountKwargs:
            if ( pair[0] in func_args and pair[1] in func_args ):
                return pair
    # else
    return None
    
     
def getDateForFileName(includePID = False):
    """returns the current date-time and optionally the process id in the format
    YYYY_MM_DD_hh_mm_ss_pid
    """
    date = time.localtime()
    name = '{:d}_{:02d}_{:02d}_{:02d}_{:02d}_{:02d}'.format(date.tm_year, date.tm_mon, date.tm_mday, date.tm_hour, date.tm_min, date.tm_sec)
    if includePID:
        name += "_{}".format(os.getpid()) 
    return name


def setup_SIG_handler_manager():
    """
    When a process calls this functions, it's signal handler
    will be set to ignore the signals given by the list signals.
    
    This functions is passed to the SyncManager start routine (used
    by JobManager_Server) to enable graceful termination when received
    SIGINT or SIGTERM.
    
    The problem is, that the SyncManager start routine triggers a new 
    process to provide shared memory object even over network communication.
    Since the SIGINT signal will be passed to all child processes, the default
    handling would make the SyncManger halt on KeyboardInterrupt Exception.
    
    As we want to shut down the SyncManager at the last stage of cleanup
    we have to prevent this default signal handling by passing this functions
    to the SyncManager start routine.
    """
    Signal_to_SIG_IGN(signals=[signal.SIGINT, signal.SIGTERM], verbose=0)
            

def try_pickle(obj, show_exception=False):
    blackhole = open(os.devnull, 'wb')
    try:
        pickle.dump(obj, blackhole)
        return True
    except:
        if show_exception:
            traceback.print_exc()
        return False
        




myQueue = mp.Queue

# a list of all names of the implemented python signals
all_signals = [s for s in dir(signal) if (s.startswith('SIG') and s[3] != '_')]

# keyword arguments that define counting in wrapped functions
validCountKwargs = [
                    [ "count", "count_max"],
                    [ "count", "max_count"],
                    [ "c", "m"],
                    [ "jmc", "jmm"],
                   ]<|MERGE_RESOLUTION|>--- conflicted
+++ resolved
@@ -284,15 +284,9 @@
         return os.getpid()
     
     @staticmethod
-<<<<<<< HEAD
-    def _handle_unexpected_queue_error(verbose, identifier):
-        print("{}: unexpected fatal Error, I guess the server went down, can't do anything, terminate now!".format(identifier))
+    def _handle_unexpected_queue_error(e, verbose, identifier):
+        print("{}: unexpected Error {}, I guess the server went down, can't do anything, terminate now!".format(identifier, e))
         if verbose > 0:
-=======
-    def _handle_unexpected_queue_error(e, verbose, identifier):
-        if verbose > 0:
-            print("{}: unexpected Error {}, I guess the server went down, can't do anything, terminate now!".format(e, identifier))
->>>>>>> 1eef7e9b
             traceback.print_exc()
 
     @staticmethod
@@ -422,10 +416,10 @@
                             print(" FAILED!")
                         raise e
                     # fail_q.put failed -> server down?             
-                    except:
+                    except Exception as e:
                         if verbose > 1:
                             print(" FAILED!")
-                        JobManager_Client._handle_unexpected_queue_error(verbose, identifier)
+                        JobManager_Client._handle_unexpected_queue_error(e, verbose, identifier)
                         break
                     else:
                         if verbose > 1:
@@ -434,7 +428,6 @@
                 # processing the retrieved arguments succeeded
                 # - try to send the result back to the server                        
                 else:
-<<<<<<< HEAD
                     success = False
                     wait = 1
                     max_try = 10
@@ -472,21 +465,9 @@
                             raise e
                         
                         except Exception as e:
-                            JobManager_Client._handle_unexpected_queue_error(verbose, identifier)
+                            JobManager_Client._handle_unexpected_queue_error(e, verbose, identifier)
                             break
-=======
-                    try:
-                        tp_0 = time.time()
-                        result_q.put((arg, res))
-                        tp_1 = time.time()
-                    # handle SystemExit in outer try ... except
-                    except SystemExit as e:
-                        raise e
-                    # job_q.get failed -> server down?             
-                    except Exception as e:
-                        JobManager_Client._handle_unexpected_queue_error(e, verbose, identifier)
-                        break
->>>>>>> 1eef7e9b
+
                     
                 cnt += 1
                 reset_pbc()
@@ -509,10 +490,10 @@
                     print(" FAILED!")
                 raise e
             # fail_q.put failed -> server down?             
-            except:
+            except Exception as e:
                 if verbose > 1:
                     print(" FAILED!")
-                JobManager_Client._handle_unexpected_queue_error(verbose, identifier)
+                JobManager_Client._handle_unexpected_queue_error(e, verbose, identifier)
             else:
                 if verbose > 1:
                     print(" done!")
@@ -524,12 +505,7 @@
             except:
                 pass
         if verbose > 1:
-<<<<<<< HEAD
-            print("{}: JobManager_Client.__worker_func at end (PID {})".format(identifier, os.getpid()))            
-=======
             print("{}: JobManager_Client.__worker_func at end (PID {})".format(identifier, os.getpid()))
-            
->>>>>>> 1eef7e9b
 
     def start(self):
         """
@@ -597,12 +573,8 @@
                 self.procs.append(p)
                 p.start()
                 time.sleep(0.3)
-<<<<<<< HEAD
 
             time.sleep(self.interval/2)
-=======
-            
->>>>>>> 1eef7e9b
             exit_handler = Signal_to_terminate_process_list(identifier      = self._identifier,
                                                             process_list    = self.procs,
                                                             identifier_list = [progress.get_identifier(name = "worker{}".format(i+1),
@@ -1078,12 +1050,7 @@
             print("{}: WARNING no jobs to process! use JobManager_Server.put_arg to put arguments to the job_q".format(self._identifier))
             return
         else:
-<<<<<<< HEAD
             print("{}: started (host:{} authkey:{} port:{} jobs:{})".format(self._identifier, self.hostname, self.authkey.decode(), self.port, self.numjobs))
-=======
-            print("{}: start with {} jobs in queue".format(self._identifier, self.numjobs))
-        print("{}: host:{}, port:{}, authkey:{}".format(self._identifier, self.hostname, self.port, self.authkey))
->>>>>>> 1eef7e9b
         
         Signal_to_sys_exit(signals=[signal.SIGTERM, signal.SIGINT], verbose = self.verbose)
         pid = os.getpid()
